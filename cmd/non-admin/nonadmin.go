--- conflicted
+++ resolved
@@ -28,23 +28,15 @@
 	c := &cobra.Command{
 		Use:     "nonadmin",
 		Short:   "Work with non-admin resources",
-<<<<<<< HEAD
 		Long:    "Work with non-admin resources like backups, restores, and backup storage locations",
-=======
-		Long:    "Work with non-admin resources like backups and backup storage locations",
->>>>>>> 86623d61
 		Aliases: []string{"na"},
 	}
 
 	// Add backup subcommand
 	c.AddCommand(backup.NewBackupCommand(f))
 
-<<<<<<< HEAD
 	// Add restore subcommand
 	c.AddCommand(restore.NewRestoreCommand(f))
-
-=======
->>>>>>> 86623d61
 	// Add backup storage location subcommand
 	//c.AddCommand(bsl.NewBSLCommand(f))
 
